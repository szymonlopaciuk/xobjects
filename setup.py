from setuptools import setup

setup(
    name="xobjects",
<<<<<<< HEAD
    version="0.1.2",
=======
    version="0.1.3",
>>>>>>> be53f82e
    description="In-memory serialization and code generator for CPU and GPU",
    author="Riccardo De Maria",
    author_email="riccardo.de.maria@cern.ch",
    url="https://github.com/rdemaria/cobjects",
    python_requires=">=3.7",
    setup_requires=[],
    install_requires=["numpy", "cffi"],
    packages=["xobjects"],
)<|MERGE_RESOLUTION|>--- conflicted
+++ resolved
@@ -2,11 +2,7 @@
 
 setup(
     name="xobjects",
-<<<<<<< HEAD
-    version="0.1.2",
-=======
     version="0.1.3",
->>>>>>> be53f82e
     description="In-memory serialization and code generator for CPU and GPU",
     author="Riccardo De Maria",
     author_email="riccardo.de.maria@cern.ch",
