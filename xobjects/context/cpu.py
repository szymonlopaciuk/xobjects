import weakref
import ctypes
import numpy as np


from .general import Buffer, Context, ModuleNotAvailable, available

try:
<<<<<<< HEAD
    import cffi
    _enabled = True
except ImportError:
    print("WARNING:" "cppyy is not installed, this platform will not be available")
    cffi = ModuleNotAvailable(
=======
    import cppyy

    _enabled = True
except ImportError:
    print(
        "WARNING:"
        "cppyy is not installed, this platform will not be available"
    )
    cppyy = ModuleNotAvailable(
>>>>>>> 77126025
        message=("cppyy is not installed. " "this platform is not available!")
    )
    _enabled = False

type_mapping = {
    np.int32: 'int32_t',
    np.int64: 'int64_y',
    np.float64: 'double'}


class ContextCpu(Context):

    """

    Creates a CPU Platform object, that allows performing the computations
    on conventional CPUs.

    Returns:
         ContextCpu: platform object.

    """

    def __init__(self):  # Unnecessary
        # but I keep it for symmetry with other contexts
        super().__init__()

    def new_buffer(self, capacity=1048576):
        buf = BufferByteArray(capacity=capacity, context=self)
        self.buffers.append(weakref.finalize(buf, print, "free", repr(buf)))
        return buf

    def add_kernels(self, src_code="", src_files=[], kernel_descriptions={}):

        """
        Adds user-defined kernels to to the context. The kernel source
        code is provided as a string and/or in source files and must contain
        the kernel names defined in the kernel descriptions.

        Args:
            src_code (str): String with the kernel source code. Default: empty
                string.
            src_files (list of strings): paths to files containing the
                source code. Default: empty list.
            kernel_descriptions (dict): Dictionary with the kernel descriptions
                in the form given by the following examples. The decriptions
                define the kernel names, the type and name of the arguments
                and identifies one input argument that defines the number of
                threads to be launched.

        Example:

        .. code-block:: python

            src_code = r'''
            void my_mul(const int n, const float* x1,
                        const float* x2, float* y) {
                int tid;
                for (tid=0; tid<n; tid++){
                    y[tid] = x1[tid] * x2[tid];
                    }
                }
            '''
            kernel_descriptions = {'my_mul':{
                args':(
                    (('scalar', np.int32),   'n',),
                    (('array',  np.float64), 'x1',),
                    (('array',  np.float64), 'x2',),
                    )
                'num_threads_from_arg': 'nparticles'
                },}

            # Import kernel in context
            context.add_kernels(src_code, kernel_descriptions)

            # With a1 and a2 being arrays on the context, the kernel
            # can be called as follows:
            context.kernels.my_mul(n=len(a1), x1=a1, x2=a2)
        """

        src_content = src_code
        for ff in src_files:
            with open(ff, "r") as fid:
                src_content += "\n\n" + fid.read()


        ffibuilder = cffi.FFI()
        ker_names = kernel_descriptions.keys()
        for kk in ker_names:
            signature = f'void {kk}('
            for aa in kernel_descriptions[kk]["args"]:
                tt = aa[0]
                signature += type_mapping[tt[1]]
                signature += {'array':'*', 'scalar': ''}[tt[0]]
                signature += ', '
            signature = signature[:-2] # remove the last comma and space
            signature += ');'

            ffibuilder.cdef(signature)

        ffibuilder.set_source("_example",src_content)
        ffibuilder.compile(verbose=True)
        prrrr



        skip_compile = False
        for kk in ker_names:
            if hasattr(cppyy.gbl, kk):
                skip_compile = True
                break

        if skip_compile:
            print(
                "Warning! Compilation is skipped because some of"
                " the kernels already exist! To recompile all "
                "please restart python"
            )
        else:
            cppyy.cppdef(src_content)

        for nn in ker_names:
            kk = getattr(cppyy.gbl, nn)
            aa = kernel_descriptions[nn]["args"]
            aa_types, aa_names = zip(*aa)
            self.kernels[nn] = KernelCpu(
                cppyy_kernel=kk, arg_names=aa_names, arg_types=aa_types
            )

    def nparray_to_context_array(self, arr):
        """
        Moves a numpy array to the device memory. No action is performed by
        this function in the CPU context. The method is provided
        so that the CPU context has an identical API to the GPU ones.

        Args:
            arr (numpy.ndarray): Array to be transferred

        Returns:
            numpy.ndarray: The same array (no copy!).

        """
        return arr

    def nparray_from_context_array(self, dev_arr):
        """
        Moves an array to the device to a numpy array. No action is performed by
        this function in the CPU context. The method is provided so that the CPU
        context has an identical API to the GPU ones.

        Args:
            dev_arr (numpy.ndarray): Array to be transferred
        Returns:
            numpy.ndarray: The same array (no copy!)

        """
        return dev_arr

    @property
    def nplike_lib(self):
        """
        Module containing all the numpy features. Numpy members should be accessed
        through ``nplike_lib`` to keep compatibility with the other contexts.

        """

        return np

    def synchronize(self):
        """
        Ensures that all computations submitted to the context are completed.
        No action is performed by this function in the CPU context. The method
        is provided so that the CPU context has an identical API to the GPU ones.
        """
        pass

    def zeros(self, *args, **kwargs):
        """
        Allocates an array of zeros on the device. The function has the same
        interface of numpy.zeros"""
        return self.nplike_lib.zeros(*args, **kwargs)

    def plan_FFT(self, data, axes):
        """
        Generate an FFT plan object to be executed on the context.

        Args:
            data (numpy.ndarray): Array having type and shape for which the FFT
                needs to be planned.
            axes (sequence of ints): Axes along which the FFT needs to be
                performed.
        Returns:
            FFTCpu: FFT plan for the required array shape, type and axes.

        Example:

        .. code-block:: python

            plan = context.plan_FFT(data, axes=(0,1))

            data2 = 2*data

            # Forward tranform (in place)
            plan.transform(data2)

            # Inverse tranform (in place)
            plan.itransform(data2)
        """
        return FFTCpu(data, axes)

    @property
    def kernels(self):

        """
        Dictionary containing all the kernels that have been imported to the context.
        The syntax ``context.kernels.mykernel`` can also be used.

        Example:

        .. code-block:: python

            src_code = r'''
            void my_mul(const int n, const float* x1,
                        const float* x2, float* y) {
                int tid;
                for (tid=0; tid<n; tid++){
                    y[tid] = x1[tid] * x2[tid];
                    }
                }
            '''
            kernel_descriptions = {'my_mul':{
                args':(
                    (('scalar', np.int32),   'n',),
                    (('array',  np.float64), 'x1',),
                    (('array',  np.float64), 'x2',),
                    )
                'num_threads_from_arg': 'nparticles'
                },}

            # Import kernel in context
            context.add_kernels(src_code, kernel_descriptions)

            # With a1 and a2 being arrays on the context, the kernel
            # can be called as follows:
            context.kernels.my_mul(n=len(a1), x1=a1, x2=a2)
            # or as follows:
            context.kernels['my_mul'](n=len(a1), x1=a1, x2=a2)

        """

        return self._kernels


class BufferByteArray(Buffer):

    _DefaultContext = ContextCpu

    def _new_buffer(self, capacity):
        return bytearray(capacity)

    def copy_to(self, dest):
        dest[:] = self.buffer

    def copy_from(self, source, src_offset, dest_offset, byte_count):
        self.buffer[dest_offset : dest_offset + byte_count] = source[
            src_offset : src_offset + byte_count
        ]

    def write(self, offset, data):
        self.buffer[offset : offset + len(data)] = data

    def read(self, offset, size):
        return self.buffer[offset : offset + size]


# One could implement something like this and chose between Numpy and ByteArr
# when building the context
class NumpyArrayBuffer(Buffer):
    def __init__(self, *args, **kwargs):
        raise NotImplementedError


class KernelCpu(object):
    def __init__(self, cppyy_kernel, arg_names, arg_types):

        assert len(arg_names) == len(arg_types)

        self.cppyy_kernel = cppyy_kernel
        self.arg_names = arg_names
        self.arg_types = arg_types

        c_argtypes = []
        for tt in arg_types:
            if tt[0] == "scalar":
                if np.issubdtype(tt[1], np.integer):
                    c_argtypes.append(int)
                else:
                    c_argtypes.append(tt[1])
            elif tt[0] == "array":
                c_argtypes.append(None)  # Not needed for cppyy
            else:
                raise ValueError(f"Type {tt} not recognized")
        self.c_arg_types = c_argtypes

    @property
    def num_args(self):
        return len(self.arg_names)

    def __call__(self, **kwargs):
        assert len(kwargs.keys()) == self.num_args
        arg_list = []
        for nn, tt, ctt in zip(
            self.arg_names, self.arg_types, self.c_arg_types
        ):
            vv = kwargs[nn]
            if tt[0] == "scalar":
                assert np.isscalar(vv)
                arg_list.append(ctt(vv))
            elif tt[0] == "array":
                arg_list.append(
                    vv.ctypes.data_as(
                        ctypes.POINTER(np.ctypeslib.as_ctypes_type(tt[1]))
                    )
                )
            else:
                raise ValueError(f"Type {tt} not recognized")

        event = self.cppyy_kernel(*arg_list)


class FFTCpu(object):
    def __init__(self, data, axes):

        self.axes = axes

        # I perform one fft to have numpy cache the plan
        _ = np.fft.ifftn(np.fft.fftn(data, axes=axes), axes=axes)

    def transform(self, data):
        """The transform is done inplace"""
        data[:] = np.fft.fftn(data, axes=self.axes)[:]

    def itransform(self, data):
        """The transform is done inplace"""
        data[:] = np.fft.ifftn(data, axes=self.axes)[:]


if _enabled:
    available.append(ContextCpu)<|MERGE_RESOLUTION|>--- conflicted
+++ resolved
@@ -1,29 +1,21 @@
+import os
 import weakref
 import ctypes
+import importlib
+
 import numpy as np
 
 
 from .general import Buffer, Context, ModuleNotAvailable, available
 
 try:
-<<<<<<< HEAD
     import cffi
     _enabled = True
 except ImportError:
-    print("WARNING:" "cppyy is not installed, this platform will not be available")
+    print("WARNING:"
+            "cffi is not installed, this platform will not be available")
     cffi = ModuleNotAvailable(
-=======
-    import cppyy
-
-    _enabled = True
-except ImportError:
-    print(
-        "WARNING:"
-        "cppyy is not installed, this platform will not be available"
-    )
-    cppyy = ModuleNotAvailable(
->>>>>>> 77126025
-        message=("cppyy is not installed. " "this platform is not available!")
+        message=("cffi is not installed. " "this platform is not available!")
     )
     _enabled = False
 
@@ -108,7 +100,7 @@
                 src_content += "\n\n" + fid.read()
 
 
-        ffibuilder = cffi.FFI()
+        ffi_interface = cffi.FFI()
         ker_names = kernel_descriptions.keys()
         for kk in ker_names:
             signature = f'void {kk}('
@@ -120,35 +112,25 @@
             signature = signature[:-2] # remove the last comma and space
             signature += ');'
 
-            ffibuilder.cdef(signature)
-
-        ffibuilder.set_source("_example",src_content)
-        ffibuilder.compile(verbose=True)
-        prrrr
-
-
-
-        skip_compile = False
-        for kk in ker_names:
-            if hasattr(cppyy.gbl, kk):
-                skip_compile = True
-                break
-
-        if skip_compile:
-            print(
-                "Warning! Compilation is skipped because some of"
-                " the kernels already exist! To recompile all "
-                "please restart python"
-            )
-        else:
-            cppyy.cppdef(src_content)
-
+            ffi_interface.cdef(signature)
+
+        ffi_interface.set_source("_example",src_content)
+        ffi_interface.compile(verbose=True)
+
+        # Import the compiled module
+        spec = importlib.util.spec_from_file_location('_example',
+                    os.path.abspath('./_example.cpython-38-x86_64-linux-gnu.so'))
+        module = importlib.util.module_from_spec(spec)
+        spec.loader.exec_module(module)
+
+        # Get the methods
         for nn in ker_names:
-            kk = getattr(cppyy.gbl, nn)
+            kk = getattr(module.lib, nn)
             aa = kernel_descriptions[nn]["args"]
             aa_types, aa_names = zip(*aa)
             self.kernels[nn] = KernelCpu(
-                cppyy_kernel=kk, arg_names=aa_names, arg_types=aa_types
+                kernel=kk, arg_names=aa_names, arg_types=aa_types,
+                ffi_interface = ffi_interface
             )
 
     def nparray_to_context_array(self, arr):
@@ -305,26 +287,27 @@
 
 
 class KernelCpu(object):
-    def __init__(self, cppyy_kernel, arg_names, arg_types):
+    def __init__(self, kernel, arg_names, arg_types, ffi_interface):
 
         assert len(arg_names) == len(arg_types)
 
-        self.cppyy_kernel = cppyy_kernel
+        self.kernel = kernel
         self.arg_names = arg_names
         self.arg_types = arg_types
-
-        c_argtypes = []
-        for tt in arg_types:
-            if tt[0] == "scalar":
-                if np.issubdtype(tt[1], np.integer):
-                    c_argtypes.append(int)
-                else:
-                    c_argtypes.append(tt[1])
-            elif tt[0] == "array":
-                c_argtypes.append(None)  # Not needed for cppyy
-            else:
-                raise ValueError(f"Type {tt} not recognized")
-        self.c_arg_types = c_argtypes
+        self.ffi_interface = ffi_interface
+
+        # c_argtypes = []
+        # for tt in arg_types:
+        #     if tt[0] == "scalar":
+        #         if np.issubdtype(tt[1], np.integer):
+        #             c_argtypes.append(int)
+        #         else:
+        #             c_argtypes.append(tt[1])
+        #     elif tt[0] == "array":
+        #         c_argtypes.append(None)  # Not needed for cppyy
+        #     else:
+        #         raise ValueError(f"Type {tt} not recognized")
+        # self.c_arg_types = c_argtypes
 
     @property
     def num_args(self):
@@ -333,23 +316,19 @@
     def __call__(self, **kwargs):
         assert len(kwargs.keys()) == self.num_args
         arg_list = []
-        for nn, tt, ctt in zip(
-            self.arg_names, self.arg_types, self.c_arg_types
-        ):
+        for nn, tt in zip(self.arg_names, self.arg_types):
             vv = kwargs[nn]
             if tt[0] == "scalar":
                 assert np.isscalar(vv)
-                arg_list.append(ctt(vv))
+                arg_list.append(tt[1](vv))
             elif tt[0] == "array":
+                slice_first_elem = vv[tuple(vv.ndim*[slice(0,1)])]
                 arg_list.append(
-                    vv.ctypes.data_as(
-                        ctypes.POINTER(np.ctypeslib.as_ctypes_type(tt[1]))
-                    )
-                )
+                        self.ffi_interface.from_buffer(slice_first_elem))
             else:
                 raise ValueError(f"Type {tt} not recognized")
 
-        event = self.cppyy_kernel(*arg_list)
+        event = self.kernel(*arg_list)
 
 
 class FFTCpu(object):
